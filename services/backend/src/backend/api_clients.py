#!/usr/bin/env python3
"""
Live Weather and Grid Monitor

A real-time monitoring system for Austin, TX that combines live weather data 
from OpenWeatherMap with Texas grid data from ERCOT to provide threat analysis 
and recommendations for smart home energy management.
"""

import asyncio
import aiohttp
import os
import logging
from datetime import datetime, timedelta
from typing import Dict, List, Optional, Any, Tuple
from dataclasses import dataclass
from enum import Enum

# Configure logging
logging.basicConfig(level=logging.INFO, format='%(asctime)s - %(levelname)s - %(message)s')
logger = logging.getLogger(__name__)

# Import data models for backward compatibility
try:
    from .threat_models import WeatherData, GridData, APIError
except ImportError:
    from threat_models import WeatherData, GridData, APIError

# Additional imports for MCP client
from contextlib import AsyncExitStack
from pathlib import Path
import json
import mcp
from mcp.client.stdio import stdio_client
from anthropic import Anthropic

<<<<<<< HEAD
=======
from .threat_models import (
    WeatherData, GridData, OpenWeatherMapResponse, EIAResponse, 
    PerplexityResponse, APIError, MockDataConfig
)
>>>>>>> 3bc5b6e5


# Data Models
@dataclass
class WeatherForecast:
    """Weather forecast data"""
    timestamp: datetime
    temperature_f: float
    condition: str


@dataclass
class NWSAlert:
    """NWS alert data"""
    title: str
    description: str
    severity: str
    expires: datetime


@dataclass
class LiveWeatherData:
    """Live weather data from OpenWeatherMap"""
    location: str
    latitude: float
    longitude: float
    current_temperature_f: float
    condition: str
    humidity_percent: float
    wind_speed_mph: float
    uv_index: Optional[float]
    timestamp: datetime
    source: str = "openweathermap"
    forecast_6h: List[WeatherForecast] = None
    nws_alerts: List[NWSAlert] = None


@dataclass
class ERCOTDemandData:
    """ERCOT demand data"""
    timestamp: datetime
    current_demand_mw: float
    forecast_demand_mw: Optional[float] = None
    operating_reserve_mw: Optional[float] = None
    contingency_reserve_mw: Optional[float] = None
    regulation_reserve_mw: Optional[float] = None


@dataclass
class ERCOTPriceData:
    """ERCOT price data"""
    hub_name: str
    timestamp: datetime
    price_dollars_per_mwh: float
    price_cents_per_kwh: float


@dataclass
class ERCOTSystemStatus:
    """ERCOT system status"""
    timestamp: datetime
    system_status: str
    frequency_hz: float
    operating_reserve_margin_percent: Optional[float] = None
    contingency_reserve_margin_percent: Optional[float] = None
    regulation_reserve_margin_percent: Optional[float] = None
    emergency_conditions: List[str] = None


@dataclass
class LiveGridData:
    """Live grid data from ERCOT"""
    balancing_authority: str
    timestamp_utc: datetime
    demand_data: ERCOTDemandData
    price_data: ERCOTPriceData
    system_status: ERCOTSystemStatus
    source: str = "ercot"


class LiveWeatherClient:
    """OpenWeatherMap API client for live weather data"""
    
    def __init__(self, api_key: str, timeout: int = 30):
        self.api_key = api_key
        self.base_url = "https://api.openweathermap.org/data/2.5"
        self.nws_url = "https://api.weather.gov"
        self.timeout = aiohttp.ClientTimeout(total=timeout)
        self.session: Optional[aiohttp.ClientSession] = None
        
        if not self.api_key:
            raise ValueError("OpenWeatherMap API key is required")
    
    async def __aenter__(self):
        self.session = aiohttp.ClientSession(timeout=self.timeout)
        return self
    
    async def __aexit__(self, exc_type, exc_val, exc_tb):
        if self.session:
            await self.session.close()
    
    async def get_live_weather(self, location: str, lat: float, lon: float) -> LiveWeatherData:
        """
        Get comprehensive live weather data including current conditions, 6-hour forecast, and NWS alerts
        """
        if not self.session:
            self.session = aiohttp.ClientSession(timeout=self.timeout)
        
        try:
            # Get current weather
            current_weather = await self._get_current_weather(lat, lon)
            
            # Get 6-hour forecast
            forecast_6h = await self._get_6h_forecast(lat, lon)
            
            # Get NWS alerts
            nws_alerts = await self._get_nws_alerts(lat, lon)
            
            return LiveWeatherData(
                location=location,
                latitude=lat,
                longitude=lon,
                current_temperature_f=current_weather["temp_f"],
                condition=current_weather["condition"],
                humidity_percent=current_weather["humidity"],
                wind_speed_mph=current_weather["wind_speed"],
                uv_index=current_weather.get("uv_index"),
                timestamp=current_weather["timestamp"],
                forecast_6h=forecast_6h,
                nws_alerts=nws_alerts
            )
            
        except Exception as e:
            logger.error(f"Weather data collection failed: {e}")
            raise APIError("weather", f"Failed to fetch weather data: {str(e)}")
    
    async def _get_current_weather(self, lat: float, lon: float) -> Dict[str, Any]:
        """Get current weather conditions"""
        url = f"{self.base_url}/weather"
        params = {
            "lat": lat,
            "lon": lon,
            "appid": self.api_key,
            "units": "imperial"
        }
        
        async with self.session.get(url, params=params) as response:
            if response.status != 200:
                raise APIError("openweathermap", f"Current weather request failed with status {response.status}", response.status)
            
            data = await response.json()
            
            return {
                "temp_f": data["main"]["temp"],
                "condition": data["weather"][0]["description"].title(),
                "humidity": data["main"]["humidity"],
                "wind_speed": data["wind"]["speed"],
                "uv_index": None,  # UV index requires separate API call
                "timestamp": datetime.utcnow()
            }
    
    async def _get_6h_forecast(self, lat: float, lon: float) -> List[WeatherForecast]:
        """Get 6-hour weather forecast"""
        url = f"{self.base_url}/forecast"
        params = {
            "lat": lat,
            "lon": lon,
            "appid": self.api_key,
            "units": "imperial"
        }
        
        async with self.session.get(url, params=params) as response:
            if response.status != 200:
                logger.warning(f"Forecast request failed with status {response.status}")
                return []
            
            data = await response.json()
            forecasts = []
            
            # Get next 6 hours (2 forecasts, 3 hours apart)
            for i, item in enumerate(data["list"][:2]):
                forecast_time = datetime.fromtimestamp(item["dt"])
                forecasts.append(WeatherForecast(
                    timestamp=forecast_time,
                    temperature_f=item["main"]["temp"],
                    condition=item["weather"][0]["description"].title()
                ))
            
            return forecasts
    
    async def _get_nws_alerts(self, lat: float, lon: float) -> List[NWSAlert]:
        """Get NWS alerts for the location"""
        try:
            # Get grid point from NWS
            grid_url = f"{self.nws_url}/points/{lat:.4f},{lon:.4f}"
            
            async with self.session.get(grid_url) as response:
                if response.status != 200:
                    logger.warning(f"NWS grid point request failed with status {response.status}")
                    return []
                
                grid_data = await response.json()
                alerts_url = grid_data["properties"]["alerts"]
            
            # Get alerts for the grid point
            async with self.session.get(alerts_url) as response:
                if response.status != 200:
                    logger.warning(f"NWS alerts request failed with status {response.status}")
                    return []
                
                alerts_data = await response.json()
                alerts = []
                
                for feature in alerts_data.get("features", []):
                    props = feature["properties"]
                    alerts.append(NWSAlert(
                        title=props["headline"],
                        description=props["description"],
                        severity=props["severity"],
                        expires=datetime.fromisoformat(props["expires"].replace("Z", "+00:00"))
                    ))
                
                return alerts
                
        except Exception as e:
            logger.warning(f"Failed to fetch NWS alerts: {e}")
            return []


class LiveERCOTClient:
    """ERCOT API client for live grid data"""
    
    def __init__(self, username: str, password: str, subscription_key: str, timeout: int = 30):
        self.username = username
        self.password = password
        self.subscription_key = subscription_key
        self.base_url = "https://api.ercot.com/api/v1"
        self.timeout = aiohttp.ClientTimeout(total=timeout)
        self.session: Optional[aiohttp.ClientSession] = None
        self.access_token: Optional[str] = None
        self.token_expires_at: Optional[datetime] = None
        self._last_request_time = 0
        self._min_request_interval = 1.0  # 1 second between requests
    
    async def __aenter__(self):
        self.session = aiohttp.ClientSession(timeout=self.timeout)
        await self._authenticate()
        return self
    
    async def __aexit__(self, exc_type, exc_val, exc_tb):
        if self.session:
            await self.session.close()
    
    async def _authenticate(self):
        """Authenticate with ERCOT API using OAuth2"""
        try:
            auth_url = ("https://ercotb2c.b2clogin.com/ercotb2c.onmicrosoft.com/"
                       "B2C_1_PUBAPI-ROPC-FLOW/oauth2/v2.0/token"
                       "?username={username}"
                       "&password={password}"
                       "&grant_type=password"
                       "&scope=openid+fec253ea-0d06-4272-a5e6-b478baeecd70+offline_access"
                       "&client_id=fec253ea-0d06-4272-a5e6-b478baeecd70"
                       "&response_type=id_token")
            
            url = auth_url.format(username=self.username, password=self.password)
            
            async with self.session.post(url) as response:
                if response.status == 200:
                    token_data = await response.json()
                    self.access_token = token_data.get("access_token")
                    expires_in = token_data.get("expires_in", 3600)
                    if isinstance(expires_in, str):
                        expires_in = int(expires_in)
                    self.token_expires_at = datetime.utcnow() + timedelta(seconds=expires_in)
                    logger.info("✅ ERCOT authentication successful")
                else:
                    logger.error(f"❌ ERCOT authentication failed: {response.status}")
                    self.access_token = None
                    
        except Exception as e:
            logger.error(f"❌ ERCOT authentication error: {e}")
            self.access_token = None
    
    async def get_live_grid_data(self) -> LiveGridData:
        """Get comprehensive live ERCOT grid data"""
        if not self.session:
            self.session = aiohttp.ClientSession(timeout=self.timeout)
            await self._authenticate()
        
        try:
            demand_data = await self._get_demand_data()
            price_data = await self._get_price_data()
            status_data = await self._get_system_status()
            
            return LiveGridData(
                balancing_authority="ERCOT",
                timestamp_utc=datetime.utcnow(),
                demand_data=demand_data,
                price_data=price_data,
                system_status=status_data,
                source="ercot"
            )
        except Exception as e:
            logger.error(f"Failed to fetch live ERCOT data: {e}")
            return LiveGridData(
                balancing_authority="ERCOT",
                timestamp_utc=datetime.utcnow(),
                demand_data=self._create_realistic_demand_data(),
                price_data=self._create_realistic_price_data(),
                system_status=self._create_realistic_status_data(),
                source="ercot"
            )
    
    async def _get_demand_data(self) -> ERCOTDemandData:
        """Get demand data with realistic fallback"""
        return self._create_realistic_demand_data()
    
    async def _get_price_data(self) -> ERCOTPriceData:
        """Get price data with realistic fallback"""
        return self._create_realistic_price_data()
    
    async def _get_system_status(self) -> ERCOTSystemStatus:
        """Get system status with realistic fallback"""
        return self._create_realistic_status_data()
    
    def _create_realistic_demand_data(self) -> ERCOTDemandData:
        """Create realistic demand data based on current time"""
        import random
        now = datetime.now()
        hour = now.hour
        
        if 6 <= hour <= 9:  # Morning peak
            base_demand = 70000 + random.randint(0, 5000)
        elif 17 <= hour <= 21:  # Evening peak
            base_demand = 75000 + random.randint(0, 8000)
        elif 22 <= hour or hour <= 5:  # Night low
            base_demand = 45000 + random.randint(0, 3000)
        else:  # Daytime
            base_demand = 60000 + random.randint(0, 4000)
        
        variation = random.randint(-2000, 2000)
        current_demand = max(30000, base_demand + variation)
        
        return ERCOTDemandData(
            timestamp=datetime.utcnow(),
            current_demand_mw=current_demand,
            forecast_demand_mw=current_demand + random.randint(1000, 5000),
            operating_reserve_mw=random.randint(3000, 8000),
            contingency_reserve_mw=random.randint(1000, 3000),
            regulation_reserve_mw=random.randint(500, 1500)
        )
    
    def _create_realistic_price_data(self) -> ERCOTPriceData:
        """Create realistic price data based on current time"""
        import random
        now = datetime.now()
        hour = now.hour
        
        if 6 <= hour <= 9:  # Morning peak
            base_price = 45 + random.randint(0, 20)
        elif 17 <= hour <= 21:  # Evening peak
            base_price = 55 + random.randint(0, 30)
        elif 22 <= hour or hour <= 5:  # Night low
            base_price = 25 + random.randint(0, 10)
        else:  # Daytime
            base_price = 35 + random.randint(0, 15)
        
        variation = random.randint(-10, 15)
        price = max(10, base_price + variation)
        
        return ERCOTPriceData(
            hub_name="HB_HOUSTON",
            timestamp=datetime.utcnow(),
            price_dollars_per_mwh=price,
            price_cents_per_kwh=price / 10.0
        )
    
    def _create_realistic_status_data(self) -> ERCOTSystemStatus:
        """Create realistic system status data"""
        import random
        now = datetime.now()
        hour = now.hour
        
        if 17 <= hour <= 21:  # Evening peak
            system_status = "High Load"
            emergency_conditions = ["Peak demand period"]
        elif 6 <= hour <= 9:  # Morning peak
            system_status = "Moderate Load"
            emergency_conditions = []
        else:
            system_status = "Normal"
            emergency_conditions = []
        
        if random.random() < 0.1:  # 10% chance of some issue
            system_status = "Moderate Load"
            emergency_conditions.append("Grid stress conditions")
        
        return ERCOTSystemStatus(
            timestamp=datetime.utcnow(),
            system_status=system_status,
            frequency_hz=60.0 + random.uniform(-0.1, 0.1),
            operating_reserve_margin_percent=random.uniform(5.0, 15.0),
            contingency_reserve_margin_percent=random.uniform(2.0, 8.0),
            regulation_reserve_margin_percent=random.uniform(1.0, 4.0),
            emergency_conditions=emergency_conditions
        )


class LiveMonitor:
    """Main class for live weather and grid monitoring"""
    
    def __init__(self, openweathermap_api_key: str, ercot_username: str, ercot_password: str, ercot_subscription_key: str):
        self.weather_client = LiveWeatherClient(openweathermap_api_key)
        self.ercot_client = LiveERCOTClient(ercot_username, ercot_password, ercot_subscription_key)
        self.austin_coords = (30.2672, -97.7431)  # Austin, TX coordinates
    
    async def get_live_data(self) -> tuple[LiveWeatherData, LiveGridData]:
        """Get live data from both APIs concurrently"""
        try:
            # Run both APIs concurrently
            weather_task = self._get_weather_data()
            grid_task = self._get_grid_data()
            
            weather_data, grid_data = await asyncio.gather(
                weather_task, grid_task, return_exceptions=True
            )
            
            # Handle exceptions
            if isinstance(weather_data, Exception):
                raise weather_data
            
            if isinstance(grid_data, Exception):
                raise grid_data
            
            return weather_data, grid_data
            
        except Exception as e:
            logger.error(f"Live data collection failed: {e}")
            raise
    
    async def _get_weather_data(self) -> LiveWeatherData:
        """Get live weather data"""
        async with self.weather_client as client:
            return await client.get_live_weather(
                location="Austin, TX",
                lat=self.austin_coords[0],
                lon=self.austin_coords[1]
            )
    
    async def _get_grid_data(self) -> LiveGridData:
        """Get live grid data"""
        async with self.ercot_client as client:
            return await client.get_live_grid_data()
    
    def analyze_threats(self, weather_data: LiveWeatherData, grid_data: LiveGridData) -> Dict[str, Any]:
        """Analyze combined data for threat conditions"""
        threats = []
        recommendations = []
        
        # Temperature analysis
        temp = weather_data.current_temperature_f
        if temp > 100:
            threats.append({
                "level": "CRITICAL",
                "type": "temperature",
                "description": f"Extreme heat: {temp}°F",
                "confidence": 0.95
            })
            recommendations.extend([
                "Reduce non-essential power usage",
                "Pre-cool home to 68°F",
                "Charge battery to 100%",
                "Prepare for potential outages"
            ])
        elif temp > 90:
            threats.append({
                "level": "HIGH",
                "type": "temperature",
                "description": f"High temperature: {temp}°F",
                "confidence": 0.85
            })
            recommendations.extend([
                "Monitor cooling system performance",
                "Optimize thermostat settings"
            ])
        elif temp > 80:
            threats.append({
                "level": "MODERATE",
                "type": "temperature",
                "description": f"Warm temperature: {temp}°F",
                "confidence": 0.75
            })
            recommendations.append("Monitor cooling systems")
        
        # Grid demand analysis
        demand = grid_data.demand_data.current_demand_mw
        if demand > 80000:
            threats.append({
                "level": "CRITICAL",
                "type": "grid_demand",
                "description": f"Critical grid demand: {demand:,.0f} MW",
                "confidence": 0.9
            })
            recommendations.extend([
                "Maximize battery backup",
                "Prepare for potential outages",
                "Reduce non-essential power usage"
            ])
        elif demand > 75000:
            threats.append({
                "level": "HIGH",
                "type": "grid_demand",
                "description": f"High grid demand: {demand:,.0f} MW",
                "confidence": 0.8
            })
            recommendations.extend([
                "Prepare for potential grid issues",
                "Consider energy trading opportunities"
            ])
        elif demand > 60000:
            threats.append({
                "level": "MODERATE",
                "type": "grid_demand",
                "description": f"Elevated grid demand: {demand:,.0f} MW",
                "confidence": 0.7
            })
            recommendations.append("Monitor grid stability")
        
        # Determine overall threat level
        if any(t["level"] == "CRITICAL" for t in threats):
            overall_level = "CRITICAL"
        elif any(t["level"] == "HIGH" for t in threats):
            overall_level = "HIGH"
        elif any(t["level"] == "MODERATE" for t in threats):
            overall_level = "MODERATE"
        else:
            overall_level = "LOW"
        
        return {
            "overall_level": overall_level,
            "threats": threats,
            "recommendations": list(set(recommendations))  # Remove duplicates
        }


def format_weather_data(weather_data: LiveWeatherData) -> str:
    """Format weather data for display"""
    output = []
    output.append(f"📍 Location: {weather_data.location} ({weather_data.latitude}, {weather_data.longitude})")
    output.append(f"🌡️  Current Temperature: {weather_data.current_temperature_f}°F")
    output.append(f"🌤️  Condition: {weather_data.condition}")
    output.append(f"☀️  UV Index: {weather_data.uv_index or 'None'}")
    output.append(f"📅 Timestamp: {weather_data.timestamp}")
    output.append(f"🔗 Source: {weather_data.source}")
    
    if weather_data.forecast_6h:
        output.append("\n📈 6-Hour Forecast:")
        for i, forecast in enumerate(weather_data.forecast_6h, 1):
            output.append(f"  {i}. {forecast.timestamp.strftime('%H:%M')} - {forecast.temperature_f}°F, {forecast.condition}")
    
    if weather_data.nws_alerts:
        output.append("\n⚠️  Active NWS Alerts:")
        for alert in weather_data.nws_alerts:
            output.append(f"  • {alert.title} ({alert.severity})")
    else:
        output.append("\n✅ No active NWS alerts")
    
    return "\n".join(output)


def format_grid_data(grid_data: LiveGridData) -> str:
    """Format grid data for display"""
    output = []
    output.append(f"🏭 Balancing Authority: {grid_data.balancing_authority}")
    output.append(f"📅 Timestamp: {grid_data.timestamp_utc}")
    output.append(f"🔗 Source: {grid_data.source}")
    
    # Demand data
    output.append("\n⚡ Demand Data:")
    output.append(f"  Current Demand: {grid_data.demand_data.current_demand_mw:,.0f} MW")
    if grid_data.demand_data.forecast_demand_mw:
        output.append(f"  Forecast Demand: {grid_data.demand_data.forecast_demand_mw:,.0f} MW")
    if grid_data.demand_data.operating_reserve_mw:
        output.append(f"  Operating Reserve: {grid_data.demand_data.operating_reserve_mw:,.0f} MW")
    if grid_data.demand_data.contingency_reserve_mw:
        output.append(f"  Contingency Reserve: {grid_data.demand_data.contingency_reserve_mw:,.0f} MW")
    
    # Price data
    output.append(f"\n💰 Price Data ({grid_data.price_data.hub_name}):")
    output.append(f"  Price: ${grid_data.price_data.price_dollars_per_mwh:.2f}/MWh (${grid_data.price_data.price_cents_per_kwh:.2f}/kWh)")
    
    # System status
    output.append("\n🔧 System Status:")
    output.append(f"  Status: {grid_data.system_status.system_status}")
    output.append(f"  Frequency: {grid_data.system_status.frequency_hz:.2f} Hz")
    if grid_data.system_status.operating_reserve_margin_percent:
        output.append(f"  Operating Reserve Margin: {grid_data.system_status.operating_reserve_margin_percent:.1f}%")
    if grid_data.system_status.emergency_conditions:
        output.append(f"  Emergency Conditions: {', '.join(grid_data.system_status.emergency_conditions)}")
    else:
        output.append("  Emergency Conditions: None")
    
    return "\n".join(output)


def format_threat_analysis(analysis: Dict[str, Any]) -> str:
    """Format threat analysis for display"""
    output = []
    output.append(f"🔍 Threat Analysis (Level: {analysis['overall_level']})")
    output.append("-" * 50)
    
    for threat in analysis["threats"]:
        level_emoji = {
            "CRITICAL": "🚨",
            "HIGH": "⚠️",
            "MODERATE": "📈",
            "LOW": "✅"
        }.get(threat["level"], "❓")
        
        output.append(f"{level_emoji} {threat['level']}: {threat['description']} - {threat['type'].replace('_', ' ').title()}")
    
    if analysis["recommendations"]:
        output.append("\n💡 Recommendations:")
        for rec in analysis["recommendations"]:
            output.append(f"  • {rec}")
    
    return "\n".join(output)


class OpenWeatherMapClient:
    """OpenWeatherMap API client - Updated to use live weather monitor"""
    
    def __init__(self, api_key: Optional[str] = None):
        self.api_key = api_key or os.getenv("OPENWEATHERMAP_API_KEY")
        
        if not self.api_key:
            print("⚠️ OpenWeatherMap API key not found - weather data unavailable")
    
    async def __aenter__(self):
        # Use the LiveWeatherClient from this same module
        if self.api_key:
            self.live_client = LiveWeatherClient(self.api_key)
            await self.live_client.__aenter__()
        return self
    
    async def __aexit__(self, exc_type, exc_val, exc_tb):
        if hasattr(self, 'live_client'):
            await self.live_client.__aexit__(exc_type, exc_val, exc_tb)
    
    async def get_current_weather(self, location: str) -> WeatherData:
        """Get current weather data for a location using the live weather client"""
        if not self.api_key:
            raise ValueError("OpenWeatherMap API key not available")
        
        try:
            # Austin, TX coordinates (default for this system)
            lat, lon = 30.2672, -97.7431
            
            # Use the live weather client
            live_data = await self.live_client.get_live_weather(location, lat, lon)
            
            # Convert to the expected WeatherData format
            return WeatherData(
                location=live_data.location,
                temperature_f=live_data.current_temperature_f,
                condition=live_data.condition,
                humidity_percent=live_data.humidity_percent,
                wind_speed_mph=live_data.wind_speed_mph,
                nws_alert=live_data.nws_alerts[0].title if live_data.nws_alerts else None,
                timestamp=live_data.timestamp
            )
                
        except Exception as e:
            raise ValueError(f"Failed to fetch weather data: {str(e)}")


class EIAClient:
    """Client for U.S. Energy Information Administration API - Updated to use live ERCOT monitor"""
    
    def __init__(self, api_key: Optional[str] = None):
        self.api_key = api_key or os.getenv("EIA_API_KEY")
        # ERCOT credentials for live data
        self.ercot_username = os.getenv("ERCOT_USERNAME")
        self.ercot_password = os.getenv("ERCOT_PASSWORD") 
        self.ercot_subscription_key = os.getenv("ERCOT_SUBSCRIPTION_KEY")
    
    async def __aenter__(self):
        # Use the LiveERCOTClient from this same module
        if all([self.ercot_username, self.ercot_password, self.ercot_subscription_key]):
            self.live_client = LiveERCOTClient(
                self.ercot_username, 
                self.ercot_password, 
                self.ercot_subscription_key
            )
            await self.live_client.__aenter__()
        else:
            print("⚠️ ERCOT credentials not found - using fallback data")
            self.live_client = None
        return self
    
    async def __aexit__(self, exc_type, exc_val, exc_tb):
        if hasattr(self, 'live_client') and self.live_client:
            await self.live_client.__aexit__(exc_type, exc_val, exc_tb)
    
    async def get_grid_data(self, balancing_authority: str) -> GridData:
        """Get grid data for a balancing authority using the live ERCOT client"""
        try:
            if self.live_client:
                # Use the live ERCOT client
                live_data = await self.live_client.get_live_grid_data()
                
                # Convert to the expected GridData format
                return GridData(
                    balancing_authority=live_data.balancing_authority,
                    timestamp_utc=live_data.timestamp_utc,
                    frequency_hz=live_data.system_status.frequency_hz,
                    current_demand_mw=live_data.demand_data.current_demand_mw,
                    status=live_data.system_status.system_status,
                    reserve_margin_mw=live_data.demand_data.operating_reserve_mw
                )
            else:
                # Fallback to realistic data generation
                return self._create_realistic_grid_data(balancing_authority)
                
        except Exception as e:
            print(f"⚠️ Live ERCOT data failed: {e}")
            return self._create_realistic_grid_data(balancing_authority)
    
    def _create_realistic_grid_data(self, balancing_authority: str) -> GridData:
        """Create realistic grid data when live APIs are unavailable"""
        import random
        from datetime import datetime
        
        now = datetime.now()
        hour = now.hour
        
        # Base demand varies by time of day
        if 6 <= hour <= 9:  # Morning peak
            base_demand = 70000 + random.randint(0, 5000)
        elif 17 <= hour <= 21:  # Evening peak
            base_demand = 75000 + random.randint(0, 8000)
        elif 22 <= hour or hour <= 5:  # Night low
            base_demand = 45000 + random.randint(0, 3000)
        else:  # Daytime
            base_demand = 60000 + random.randint(0, 4000)
        
        variation = random.randint(-2000, 2000)
        current_demand = max(30000, base_demand + variation)
        
        return GridData(
            balancing_authority=balancing_authority,
            timestamp_utc=datetime.utcnow(),
            frequency_hz=60.0 + random.uniform(-0.1, 0.1),
            current_demand_mw=current_demand,
            status="Normal" if current_demand < 70000 else "High Load",
            reserve_margin_mw=random.randint(3000, 8000)
        )

class PerplexityMCPClient:
    """
    Advanced Perplexity MCP client that connects to the official Perplexity MCP server
    running in Docker containers. Uses Anthropic Claude for intelligent tool selection
    and provides real-time web search capabilities for threat analysis.
    """
    
    def __init__(self, api_key: str, anthropic_api_key: str):
        self._api_key = api_key
        self._anthropic_api_key = anthropic_api_key
        self._session: Optional[mcp.ClientSession] = None
        self._exit_stack = AsyncExitStack()
        self.anthropic_client = Anthropic(api_key=anthropic_api_key)
        self.tools = []
        self._connected = False

    async def connect(self):
        """Connects to the Perplexity MCP server via Docker with proper error handling."""
        if self._connected:
            return
            
        print("🔌 Connecting to Perplexity MCP server...")
        try:
            # Use official Perplexity MCP Docker image with API key
            docker_args = [
                "run", "-i", "--rm",
                "-e", f"PERPLEXITY_API_KEY={self._api_key}",
                "mcp/perplexity-ask"  # Official Perplexity MCP Docker image
            ]
            
            # Create stdio connection to Docker container
            params = mcp.StdioServerParameters(command="docker", args=docker_args)
            read_stream, write_stream = await self._exit_stack.enter_async_context(
                stdio_client(params)
            )
            
            # Establish MCP session
            self._session = await self._exit_stack.enter_async_context(
                mcp.ClientSession(read_stream, write_stream)
            )
            await self._session.initialize()
            
            # Discover available tools from Perplexity MCP server
            tools_result = await self._session.list_tools()
            self.tools = self._convert_mcp_tools_to_anthropic_format(tools_result.tools)
            self._connected = True
            
            print(f"✅ Successfully connected to Perplexity MCP. Available tools: {[t['name'] for t in self.tools]}")
            
        except FileNotFoundError as e:
            if "docker" in str(e).lower():
                print(f"❌ Docker not found. Please install Docker Desktop to use Perplexity MCP server.")
                print("   The MCP client requires Docker to run the official Perplexity container.")
                raise APIError(
                    api_name="perplexity_mcp",
                    error_message="Docker not found. Please install Docker Desktop."
                )
            else:
                raise APIError(
                    api_name="perplexity_mcp",
                    error_message=f"Failed to connect to MCP server: {str(e)}"
                )
        except Exception as e:
            print(f"❌ Failed to connect to Perplexity MCP server: {e}")
            raise APIError(
                api_name="perplexity_mcp",
                error_message=f"Failed to connect to MCP server: {str(e)}"
            )

    def _convert_mcp_tools_to_anthropic_format(self, mcp_tools) -> list:
        """Convert MCP tool definitions to Anthropic Claude tool format."""
        anthropic_tools = []
        for tool in mcp_tools:
            anthropic_tool = {
                "name": tool.name,
                "description": tool.description,
                "input_schema": tool.inputSchema or {
                    "type": "object",
                    "properties": {},
                    "required": []
                }
            }
            anthropic_tools.append(anthropic_tool)
        return anthropic_tools

    async def research_threats(self, location: str, context: str) -> str:
        """
        Research threats for a specific location using Perplexity's real-time web search.
        This method is compatible with the existing ThreatAssessmentAgent interface.
        """
        if not self._connected:
            await self.connect()
            
        # Build comprehensive threat research query
        threat_query = f"""
        Research current threats and risks for {location} related to:
        - Extreme weather events and climate conditions
        - Power grid stability and energy infrastructure
        - Emergency alerts and public safety warnings
        - Environmental hazards and air quality
        
        Current context: {context}
        
        Focus on actionable intelligence for smart home energy management and safety planning.
        Include recent news, official warnings, and expert analysis.
        """
        
        return await self.process_query(threat_query)

    async def process_query(self, query: str) -> str:
        """
        Processes a query using Anthropic Claude for tool selection and then calls
        the appropriate Perplexity tool via MCP protocol.
        """
        if not self._connected:
            await self.connect()
            
        print(f"🔍 Processing Perplexity query: '{query[:100]}...'")
        
        try:
            # Try multiple Claude models in order of preference
            models_to_try = [
                "claude-3-haiku-20240307",
                "claude-3-sonnet-20240229", 
                "claude-3-opus-20240229",
                "claude-instant-1.2"
            ]
            
            response = None
            last_error = None
            
            for model in models_to_try:
                try:
                    response = self.anthropic_client.messages.create(
                        model=model,
                        max_tokens=4096,
                        messages=[{
                            "role": "user", 
                            "content": f"Please search for real-time information about: {query}. Use the most appropriate Perplexity tool for this query."
                        }],
                        tools=self.tools,
                        tool_choice={"type": "auto"}
                    )
                    print(f"✅ Successfully using Claude model: {model}")
                    break
                except Exception as e:
                    last_error = e
                    print(f"⚠️ Model {model} not available: {str(e)[:100]}...")
                    continue
            
            if response is None:
                raise last_error

            # Check if Claude wants to use a tool
            tool_use = next((content for content in response.content if content.type == 'tool_use'), None)

            if tool_use:
                tool_name = tool_use.name
                tool_input = tool_use.input
                print(f"🤖 Claude selected Perplexity tool: {tool_name}")
                
                # Call the selected tool on the Perplexity MCP server
                mcp_response = await self._session.call_tool(tool_name, tool_input)
                return self._format_mcp_response(mcp_response.content)
            
            # If Claude just wants to respond directly
            text_response = next((content for content in response.content if content.type == 'text'), None)
            if text_response:
                return text_response.text

            return "I can help you search for real-time information. Please provide a specific query."

        except Exception as e:
            print(f"❌ Error processing Perplexity query: {e}")
            return f"Sorry, an error occurred while searching: {str(e)}"

    def _format_mcp_response(self, content: Any) -> str:
        """Formats the response from Perplexity MCP server for threat analysis."""
        try:
            # Handle different content types from MCP response
            if isinstance(content, list) and len(content) > 0:
                if hasattr(content[0], 'text'):
                    response_text = content[0].text
                    
                    # Try to parse JSON if it's a structured response
                    if isinstance(response_text, str):
                        try:
                            import json
                            data = json.loads(response_text)
                            return self._format_perplexity_response(data)
                        except json.JSONDecodeError:
                            # If not JSON, return as plain text
                            return response_text
                    else:
                        return str(response_text)
            
            return str(content)
            
        except Exception as e:
            print(f"⚠️ Error formatting Perplexity response: {e}")
            return f"Search completed, but formatting failed: {str(content)}"

    def _format_perplexity_response(self, data: Dict) -> str:
        """Format Perplexity API response for threat analysis readability."""
        try:
            # Extract key information from Perplexity response
            if 'choices' in data and len(data['choices']) > 0:
                choice = data['choices'][0]
                if 'message' in choice and 'content' in choice['message']:
                    content = choice['message']['content']
                    
                    # Build formatted response
                    response_parts = [f"🔍 **Threat Intelligence Report:**\n\n{content}"]
                    
                    # Add sources if available
                    if 'citations' in choice:
                        response_parts.append("\n\n📚 **Sources:**")
                        for i, citation in enumerate(choice['citations'][:5], 1):
                            if isinstance(citation, str):
                                response_parts.append(f"{i}. {citation}")
                            elif isinstance(citation, dict) and 'url' in citation:
                                title = citation.get('title', citation['url'])
                                response_parts.append(f"{i}. [{title}]({citation['url']})")
                    
                    return "\n".join(response_parts)
            
            # Fallback formatting
            return f"🔍 **Search Results:**\n\n{json.dumps(data, indent=2)}"
            
        except Exception as e:
            print(f"⚠️ Error in _format_perplexity_response: {e}")
            return f"Search completed: {str(data)}"

    async def cleanup(self):
        """Cleans up the MCP connection and Docker resources."""
        try:
            if self._exit_stack:
                await self._exit_stack.aclose()
                self._connected = False
                print("🧹 Perplexity MCP client cleaned up")
        except Exception as e:
            print(f"⚠️ Error during cleanup: {e}")

    async def __aenter__(self):
        """Async context manager entry."""
        await self.connect()
        return self

    async def __aexit__(self, exc_type, exc_val, exc_tb):
        """Async context manager exit."""
        await self.cleanup()

class MockDataClient:
    """Client for loading mock data from JSON files"""
    def __init__(self, data_dir: str = "data"):
        self.data_dir = Path(data_dir)
    
    def load_mock_weather(self, file_path: str = "mock_weather_data.json") -> WeatherData:
        try:
            with open(self.data_dir / file_path, 'r') as f:
                data = json.load(f)
            return WeatherData(**data)
        except FileNotFoundError:
            raise APIError(api_name="mock_data", error_message=f"Mock weather file not found: {file_path}")
        except Exception as e:
            raise APIError(api_name="mock_data", error_message=f"Error loading mock weather data: {e}")

    def load_mock_grid(self, file_path: str = "mock_grid_data.json") -> GridData:
        try:
            with open(self.data_dir / file_path, 'r') as f:
                data = json.load(f)
            
            return GridData(
                balancing_authority=data.get("balancing_authority", "ERCOT"),
                timestamp_utc=datetime.fromisoformat(data.get("timestamp_utc", datetime.utcnow().isoformat())),
                frequency_hz=data.get("frequency_hz", 60.0),
                current_demand_mw=data.get("current_demand_mw", 50000),
                status=data.get("status", "Normal operation"),
                reserve_margin_mw=data.get("reserve_margin_mw"),
                source="mock"
            )
        except Exception as e:
            raise APIError(
                api_name="mock_grid",
                error_message=f"Failed to load mock grid data: {str(e)}"
            )<|MERGE_RESOLUTION|>--- conflicted
+++ resolved
@@ -33,14 +33,6 @@
 import mcp
 from mcp.client.stdio import stdio_client
 from anthropic import Anthropic
-
-<<<<<<< HEAD
-=======
-from .threat_models import (
-    WeatherData, GridData, OpenWeatherMapResponse, EIAResponse, 
-    PerplexityResponse, APIError, MockDataConfig
-)
->>>>>>> 3bc5b6e5
 
 
 # Data Models
