--- conflicted
+++ resolved
@@ -442,20 +442,6 @@
             ]
         }
     
-<<<<<<< HEAD
-    async def run_analysis_pipeline(
-        self, 
-        request: ThreatAnalysisRequest, 
-        simulate_heatwave: bool = False
-    ) -> Dict[str, Any]:
-        """
-        Run the complete threat analysis and home action pipeline.
-        
-        Args:
-            request: The threat analysis request.
-            simulate_heatwave: If True, uses mock data for a heatwave scenario.
-                               If False, uses live data and the Perplexity MCP.
-=======
     async def process_threat_to_action_with_calls(self, location: str, include_research: bool = False) -> Dict[str, Any]:
         """
         Complete threat-to-action pipeline with permission and completion calls:
@@ -508,16 +494,18 @@
                 "timestamp": datetime.utcnow()
             }
     
-    async def process_threat_to_action(self, location: str, include_research: bool = False) -> Dict[str, Any]:
+    async def run_analysis_pipeline(
+        self, 
+        request: ThreatAnalysisRequest, 
+        simulate_heatwave: bool = False
+    ) -> Dict[str, Any]:
         """
-        Complete threat-to-action pipeline with phone call integration:
-        1. Analyze threats for location
-        2. Send warning calls to registered homeowners (if high threat)
-        3. Generate home actions based on threats
-        4. Execute actions on home state
-        5. Send resolution calls with results
-        6. Return complete results
->>>>>>> 3bc5b6e5
+        Run the complete threat analysis and home action pipeline.
+        
+        Args:
+            request: The threat analysis request.
+            simulate_heatwave: If True, uses mock data for a heatwave scenario.
+                               If False, uses live data and the Perplexity MCP.
         """
         start_time = time.time()
         location = request.location
